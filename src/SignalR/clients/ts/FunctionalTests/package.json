{
  "name": "functionaltests",
  "private": true,
  "version": "1.0.0",
  "description": "",
  "main": "index.js",
  "dependencies": {
    "@aspnet/signalr": "file:../signalr",
    "@aspnet/signalr-protocol-msgpack": "file:../signalr-protocol-msgpack",
    "msgpack5": "^4.0.2"
  },
  "devDependencies": {
    "@types/debug": "0.0.30",
    "@types/jasmine": "^2.8.8",
    "@types/karma": "^1.7.5",
    "@types/node": "^9.6.28",
    "debug": "^3.1.0",
    "es6-promise": "^4.2.4",
    "jasmine": "^3.2.0",
    "jasmine-core": "^3.2.1",
    "karma": "^3.0.0",
    "karma-chrome-launcher": "^2.2.0",
    "karma-edge-launcher": "^0.4.2",
    "karma-firefox-launcher": "^1.1.0",
    "karma-ie-launcher": "^1.0.0",
    "karma-jasmine": "^1.1.2",
    "karma-junit-reporter": "^1.2.0",
    "karma-mocha-reporter": "^2.2.5",
    "karma-safari-launcher": "^1.0.0",
    "karma-sauce-launcher": "^1.2.0",
    "karma-sourcemap-loader": "^0.3.7",
    "karma-summary-reporter": "^1.5.0",
    "ts-node": "^4.1.0",
    "typescript": "^3.0.1",
    "ws": " ^6.0.0"
  },
  "scripts": {
    "clean": "node ../common/node_modules/rimraf/bin.js ./wwwroot/dist ./obj/js",
    "build": "npm run clean && npm run build:lint && npm run build:webpack",
    "build:lint": "node ../common/node_modules/tslint/bin/tslint -c ../tslint.json -p ./tsconfig.json",
    "build:webpack": "node ../common/node_modules/webpack-cli/bin/cli.js",
<<<<<<< HEAD
    "build:parent": "cd .. && npm run build",
    "pretest": "npm run build:parent && npm run build && dotnet build --no-restore",
    "test": "tsc --noEmit && npm run test:local --",
    "test:inner": "npm run build && dotnet build && npm run test:local --",
    "test:local": "ts-node --project ./scripts/tsconfig.json ./scripts/run-tests.ts",
    "test:all": "npm run pretest && ts-node --project ./scripts/tsconfig.json ./scripts/run-tests.ts --all-browsers",
    "test:sauce": "ts-node --project ./scripts/tsconfig.json ./scripts/run-tests.ts --sauce",
    "sauce": "npm run pretest && npm run test:sauce"
=======
    "pretest": "npm run build",
    "test": "dotnet build FunctionalTests.csproj && npm run test-only",
    "test-only": "ts-node --project ./selenium/tsconfig-selenium.json ./selenium/run-tests.ts",
    "ci-test": "ts-node --project ./selenium/tsconfig-selenium.json ./selenium/run-ci-tests.ts"
>>>>>>> d3838620
  },
  "author": "",
  "license": "Apache-2.0"
}<|MERGE_RESOLUTION|>--- conflicted
+++ resolved
@@ -39,21 +39,14 @@
     "build": "npm run clean && npm run build:lint && npm run build:webpack",
     "build:lint": "node ../common/node_modules/tslint/bin/tslint -c ../tslint.json -p ./tsconfig.json",
     "build:webpack": "node ../common/node_modules/webpack-cli/bin/cli.js",
-<<<<<<< HEAD
     "build:parent": "cd .. && npm run build",
-    "pretest": "npm run build:parent && npm run build && dotnet build --no-restore",
+    "pretest": "npm run build:parent && npm run build && dotnet build --no-restore FunctionalTests.csproj",
     "test": "tsc --noEmit && npm run test:local --",
-    "test:inner": "npm run build && dotnet build && npm run test:local --",
+    "test:inner": "npm run build && dotnet build FunctionalTests.csproj && npm run test:local --",
     "test:local": "ts-node --project ./scripts/tsconfig.json ./scripts/run-tests.ts",
     "test:all": "npm run pretest && ts-node --project ./scripts/tsconfig.json ./scripts/run-tests.ts --all-browsers",
     "test:sauce": "ts-node --project ./scripts/tsconfig.json ./scripts/run-tests.ts --sauce",
     "sauce": "npm run pretest && npm run test:sauce"
-=======
-    "pretest": "npm run build",
-    "test": "dotnet build FunctionalTests.csproj && npm run test-only",
-    "test-only": "ts-node --project ./selenium/tsconfig-selenium.json ./selenium/run-tests.ts",
-    "ci-test": "ts-node --project ./selenium/tsconfig-selenium.json ./selenium/run-ci-tests.ts"
->>>>>>> d3838620
   },
   "author": "",
   "license": "Apache-2.0"
